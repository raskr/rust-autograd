language: rust

env: TYPE=default RUST_BACKTRACE=1

rust:
  - "1.33.0"
  - stable

jobs:
  allow_failures:
    - rust: nightly

os:
  - linux
  - osx

sudo: false

cache: cargo

install:
  - cargo build -v

script:
  - cargo test -v
<<<<<<< HEAD
  - cargo test -v --features mkl
=======
  - cargo test --features mkl -v
>>>>>>> ca25b278
<|MERGE_RESOLUTION|>--- conflicted
+++ resolved
@@ -23,8 +23,4 @@
 
 script:
   - cargo test -v
-<<<<<<< HEAD
-  - cargo test -v --features mkl
-=======
-  - cargo test --features mkl -v
->>>>>>> ca25b278
+  - cargo test -v --features mkl