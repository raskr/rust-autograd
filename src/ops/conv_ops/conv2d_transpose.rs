use super::*;

pub struct Conv2DTranspose {
    pub pad_h: usize,
    pub pad_w: usize,
    pub stride_h: usize,
    pub stride_w: usize,
    pub dilation_h: usize,
    pub dilation_w: usize,
    pub cols: Option<Vec<f32>>
}

pub struct Conv2DTransposeFilterGrad {
    pub pad_h: usize,
    pub pad_w: usize,
    pub stride_h: usize,
    pub stride_w: usize,
    pub dilation_h: usize,
    pub dilation_w: usize,
    pub cols: Option<Vec<f32>>
}

impl ::op::Op for Conv2DTranspose {
    fn name(&self) -> &str
    {
        "Conv2DTranspose"
    }

    #[allow(mutable_transmutes)]
    fn compute(&self, ctx: ::runtime::OpComputeContext) -> ::op::ComputeResult
    {
        let xs = ctx.grab_inputs();

        let gy: &NdArray = xs[0];  // (batch, ych, yh, yw)
        let w: &NdArray = xs[1];   // (ych, xch, kh, kw)
        let gy_shape = gy.shape();
        let f_shape = w.shape();

        let batch_size = gy_shape[0];
        let ych = gy_shape[1];
        let yh = gy_shape[2];
        let yw = gy_shape[3];

        let xch = f_shape[1];
        let kh = f_shape[2];
        let kw = f_shape[3];
        let xh = get_xh!(self, yh, kh);
        let xw = get_xw!(self, yw, kw);

        let k = ych;
        let n = yh * yw;
        let m = kh * kw * xch;

        let num_elements_in_batch_gy = ych * yh * yw;
        let num_elements_in_batch_gx = xch * xh * xw;
        let num_elements_in_batch_col = xch * kh * kw * yh * yw;

        // Targets of gemm
        let gy = unsafe {
            slice::from_raw_parts(gy.as_ptr(), gy.len())
        };
        let w: &f32 = unsafe { &*w.as_ptr() };

        // Alloc buffers as necessary
        let col = get_or_insert_cols!(self, batch_size, num_elements_in_batch_col);
        // Col2im buffer must be initialized with zeros
        let gx = vec![0.; batch_size * num_elements_in_batch_gx];

        (0..batch_size).into_par_iter().for_each(|i| { // for each mini-batch
            let gy_region_head = &gy[i * num_elements_in_batch_gy];
            let col_region_head = &col[i * num_elements_in_batch_col];
            let gx_region_head = &gx[i * num_elements_in_batch_gx];
            sgemm(true, false, w, gy_region_head, col_region_head, m, n, k, 1., 0.);
            col2im(col_region_head, xch, xh, xw, kh, kw,
                   self.pad_h, self.pad_w,
                   self.stride_h, self.stride_w,
                   self.dilation_h, self.dilation_w, gx_region_head);
        });

        let gx = NdArray::from_shape_vec(ndarray::IxDyn(&[batch_size, xch, xh, xw]), gx);
        vec![Ok(gx.unwrap())]
    }

    fn grad(&self, gy: &Tensor, xs: &[&Tensor], _: &Tensor) -> Vec<Option<Tensor>>
    {
        let x = xs[0];
        let w = xs[1];

        let gx = Tensor::builder()
            .set_inputs(vec![gy, w])
            .build(
                super::conv2d::Conv2D {
                    pad_h: self.pad_h,
                    pad_w: self.pad_w,
                    stride_h: self.stride_h,
                    stride_w: self.stride_w,
                    dilation_h: self.dilation_h,
                    dilation_w: self.dilation_w,
                    cols: None,
                }
            );

        let gw = Tensor::builder()
<<<<<<< HEAD
            .set_inputs(vec![gy, x, &w])
=======
            .set_inputs(vec![gy, x, &::ops::stop_gradient(w)])
>>>>>>> 6dd714a2
            .build(
                Conv2DTransposeFilterGrad {
                    pad_h: self.pad_h,
                    pad_w: self.pad_w,
                    stride_h: self.stride_h,
                    stride_w: self.stride_w,
                    dilation_h: self.dilation_h,
                    dilation_w: self.dilation_w,
                    cols: None
                }
            );

        vec![Some(gx), Some(gw)]
    }
}

impl ::op::Op for Conv2DTransposeFilterGrad {
    fn name(&self) -> &str
    {
        "Conv2DTransposeFilterGrad"
    }

    #[allow(mutable_transmutes)]
    fn compute(&self, ctx: ::runtime::OpComputeContext) -> ::op::ComputeResult
    {
        let xs = ctx.grab_inputs();
        let gy = xs[0];
        let x = xs[1];
        let k_shape = xs[2].shape();

        let x_shape = x.shape();
        let gy_shape = gy.shape();

        let batch_size = x_shape[0];
        let (kh, kw) = (k_shape[2], k_shape[3]);

        let num_elements_in_batch_g = {
            gy_shape[1] *
            gy_shape[2] *
            gy_shape[3]
        };
        let num_elements_in_batch_c = {
            get_yh!(self, gy_shape[2], kh) *
            get_yw!(self, gy_shape[3], kw) * kh * kw * gy_shape[1]
        };
        let num_elements_in_batch_x = x_shape[1] * x_shape[2] * x_shape[3];

        let m = x_shape[1];
        let n = kh * kw * gy_shape[1];
        let k = get_yh!(self, gy_shape[2], kh) * get_yw!(self, gy_shape[3], kw);

        let x = unsafe {
            slice::from_raw_parts(x.as_ptr(), x.len())
        };
        let gy = unsafe {
            slice::from_raw_parts(gy.as_ptr(), gy.len())
        };

        // Allocate buffer as necessary
        let cols = get_or_insert_cols!(self, batch_size, num_elements_in_batch_c);

        let gw = alloc_uninitialized_buf(k_shape[0] * k_shape[1] * k_shape[2] * k_shape[3]);
        let gw_head = unsafe { &*gw.as_ptr() };

        for i in 0..batch_size {
            let x_region_head = &x[i * num_elements_in_batch_x];
            let c_region_head = &cols[i * num_elements_in_batch_c];
            let g_region_head = &gy[i * num_elements_in_batch_g];
            im2col(
                g_region_head,
                gy_shape[1], gy_shape[2], gy_shape[3], kh, kw,
                self.pad_h, self.pad_w,
                self.stride_h, self.stride_w,
                self.dilation_h, self.dilation_w,
                c_region_head
            );
            sgemm(false, true,
                  x_region_head,
                  c_region_head,
                  gw_head, m, n, k, 1., (i != 0) as i32 as f32);
        }

        vec![Ok(NdArray::from_shape_vec(k_shape, gw).unwrap())]
    }

    fn grad(&self, gw: &Tensor, xs: &[&Tensor], _: &Tensor) -> Vec<Option<Tensor>>
    {
        let gy = xs[0];
        let x = xs[1];

        let ggy = Tensor::builder()
            .set_inputs(vec![x, gw])
            .build(
                Conv2DTranspose {
                    pad_h: self.pad_h,
                    pad_w: self.pad_w,
                    stride_h: self.stride_h,
                    stride_w: self.stride_w,
                    dilation_h: self.dilation_h,
                    dilation_w: self.dilation_w,
                    cols: None,
                }
            );

        let ggx = Tensor::builder()
            .set_inputs(vec![gy, gw])
            .build(
                super::conv2d::Conv2D {
                    pad_h: self.pad_h,
                    pad_w: self.pad_w,
                    stride_h: self.stride_h,
                    stride_w: self.stride_w,
                    dilation_h: self.dilation_h,
                    dilation_w: self.dilation_w,
                    cols: None,
                }
            );

        vec![Some(ggy), Some(ggx), None]
    }
}

#[test]
fn test_tensor_size_after_convolution_t()
{
    let op = Conv2DTranspose {
        pad_h: 0,
        pad_w: 0,
        stride_w: 1,
        stride_h: 1,
        dilation_h: 1,
        dilation_w: 1,
        cols: None,
    };
    let (yh, yw) = (2, 2);
    let (kh, kw) = (2, 2);
    let xh = get_xh!(&op, yh, kh);
    let xw = get_xw!(&op, yw, kw);
    assert_eq!(xh, 3);
    assert_eq!(xw, 3);
}

#[test]
fn test_parallel_col2im()
{
    let batch_size = 2;
    let op = Conv2DTranspose {
        pad_h: 0,
        pad_w: 0,
        stride_w: 1,
        stride_h: 1,
        dilation_h: 1,
        dilation_w: 1,
        cols: None,
    };
    let xch = 3;
    let (yh, yw) = (2, 2);
    let (kh, kw) = (2, 2);
    let xh = get_xh!(&op, yh, kh);
    let xw = get_xw!(&op, yw, kw);

    let num_elements_in_batch_col = xch * kh * kw * yh * yw;
    let num_elements_in_batch_im = xch * xh * xw;
    let cols = vec![2f32; 108*batch_size];
    let im = vec![0f32; batch_size * xch * xh * xw];

    (0..batch_size).into_par_iter().for_each(|i| {
        unsafe {
            let cols_head = (&cols[i * num_elements_in_batch_col]) as *const f32;
            let im_head = (&im[i * num_elements_in_batch_im]) as *const f32;
            col2im_cpu(cols_head,
                       xch as i32,
                       xh as i32,
                       xw as i32,
                       kh as i32,
                       kw as i32,
                       op.pad_h as i32,
                       op.pad_w as i32,
                       op.stride_h as i32,
                       op.stride_w as i32,
                       op.dilation_h as i32,
                       op.dilation_w as i32,
                       im_head);
        }
    });

    assert_eq!(
        im,
        vec![
            2.0, 4.0, 2.0, 4.0, 8.0, 4.0, 2.0, 4.0, 2.0,
            2.0, 4.0, 2.0, 4.0, 8.0, 4.0, 2.0, 4.0, 2.0,
            2.0, 4.0, 2.0, 4.0, 8.0, 4.0, 2.0, 4.0, 2.0,

            2.0, 4.0, 2.0, 4.0, 8.0, 4.0, 2.0, 4.0, 2.0,
            2.0, 4.0, 2.0, 4.0, 8.0, 4.0, 2.0, 4.0, 2.0,
            2.0, 4.0, 2.0, 4.0, 8.0, 4.0, 2.0, 4.0, 2.0,
        ]
    );
}

#[test]
fn test_deconv()
{
    use ::op::Op;
    let op = Conv2DTranspose {
        pad_h: 0,
        pad_w: 0,
        stride_w: 1,
        stride_h: 1,
        dilation_h: 1,
        dilation_w: 1,
        cols: None,
    };
    let (kh, kw) = (2, 2);
    let (xch, ych) = (3, 2);
    let (yh, yw) = (2, 2);
    let (xh, xw) = (3, 3);
    let batch_size = 2;

    let w = ::ndarray_ext::ones(&[ych, xch, kh, kw]);
    let g = ::ndarray_ext::ones(&[batch_size, ych, yh, yw]);

    let ret = op.compute(::runtime::OpComputeContext {
        xs: vec![&g, &w],
        node: &::ops::zeros(&[0]) // dummy (not used)
    });

    let x = ::ndarray_ext::ones(&[batch_size, xch, xh, xw]);
    assert_eq!(x.shape(), ret[0].as_ref().unwrap().shape());


    assert_eq!(
        ret[0].clone().unwrap().into_raw_vec(),
        vec![
            2.0, 4.0, 2.0, 4.0, 8.0, 4.0, 2.0, 4.0, 2.0,
            2.0, 4.0, 2.0, 4.0, 8.0, 4.0, 2.0, 4.0, 2.0,
            2.0, 4.0, 2.0, 4.0, 8.0, 4.0, 2.0, 4.0, 2.0,

            2.0, 4.0, 2.0, 4.0, 8.0, 4.0, 2.0, 4.0, 2.0,
            2.0, 4.0, 2.0, 4.0, 8.0, 4.0, 2.0, 4.0, 2.0,
            2.0, 4.0, 2.0, 4.0, 8.0, 4.0, 2.0, 4.0, 2.0,
        ]
    )
}<|MERGE_RESOLUTION|>--- conflicted
+++ resolved
@@ -101,11 +101,7 @@
             );
 
         let gw = Tensor::builder()
-<<<<<<< HEAD
-            .set_inputs(vec![gy, x, &w])
-=======
             .set_inputs(vec![gy, x, &::ops::stop_gradient(w)])
->>>>>>> 6dd714a2
             .build(
                 Conv2DTransposeFilterGrad {
                     pad_h: self.pad_h,
